from __future__ import annotations

import json, re, functools
from typing import List, Set, Dict, Tuple, Optional, TypeVar
from spacy.tokens import Doc, Token, Span, DocBin
import numpy as np

T = TypeVar('T')

############################################
# Utility functions for NLP analysis
############################################

def is_likely_proper(tok: Token, min_rank=200) -> bool:
    """Returns true if the spacy token is a likely proper name, based on its form.

    NB: this method should only be used for languages that have a distinction between
    lowercase and uppercase (so called bicameral scripts)."""

    # We require at least two characters
    if len(tok)< 2:
        return False

    # If the lemma is titled or in uppercase, just return True
    elif tok.lemma_.istitle() or (tok.lemma_.isupper() and tok.lemma_!="-PRON-"):
        return True

    # We do not consider the 200 most common words as proper name
    elif (tok.lemma_.islower() and tok.lemma in tok.vocab.strings
          and tok.vocab[tok.lemma].rank < min_rank):
        return False

    # Handling cases such as iPad
    elif len(tok)>2 and tok.text[0].islower() and tok.text[1].isupper():
        return True

    # Handling cases such as IceFog
    elif (len(tok)>2 and tok.text[0].isupper()
          and any([k.islower() for k in tok.text[1:]])
          and any([k.isupper() for k in tok.text[1:]])):
        return True

    # Else, check whether the surface token is titled and is not sentence-initial
    # NB: This should be commented out for languages such as German
    elif (tok.i > 0 and tok.is_title and not tok.is_sent_start
          and tok.nbor(-1).text not in {'\'', '"', '‘', '“', '”', '’', "\n", "|"}
          and not tok.nbor(-1).text.endswith(".")):
        return True

    # If the part-of-speech is a proper noun
    elif tok.pos_=="PROPN":
        return True

    # If the token is in lowercase but is a quite rare token
    elif len(tok)>3 and tok.is_lower and len(tok.vocab.vectors) > 0 and tok.is_oov:
        return True

    return False


def is_infrequent(span: Span, max_rank_threshold=15000) -> bool:
    """Returns true if there is at least one token that is quite infrequent"""

    max_rank = max(tok.rank if len(span.vocab.vectors) > 0 and tok.rank > 0 else 0 for tok in span)
    return max_rank > max_rank_threshold


def in_compound(tok: Token):
    """Returns true if the spacy token is part of a compound phrase"""

    if tok.dep_=="compound":
        return True
    elif tok.i > 0 and tok.nbor(-1).dep_=="compound":
        return True
    return False


def replace_ner_spans(doc: Doc, source: str):
    """Given a Spacy Doc object and the name of an annotation source, replaces
    the current named entities by the ones specified in the source"""


    # We create Spacy spans based on the annotation layer
    spans = []
    if source in doc.user_data["spans"]:
        for (start, end), label in get_spans(doc, [source]).items():
            spans.append(Span(doc, start, end, label))
    elif source in doc.user_data["agg_spans"]:
        for (start, end), (label, prob) in get_agg_spans(doc, source).items():
            spans.append(Span(doc, start, end, label))

    doc.ents = tuple(spans)

    return doc


@functools.lru_cache(maxsize=5)
def get_spacy_model(spacy_model_name:str):
    """Returns the vocabulary associated with the spacy model
    (and caches it for faster access)"""

    import spacy
    return spacy.load(spacy_model_name)


@functools.lru_cache(maxsize=1)
def get_tokens(doc: Doc) -> List[str]:
    """Returns the list of tokens from a given spacy Document. As it is an
    operation that (for some strange reason) actually takes some CPU resources,
    we cache the results, as it is a frequent operation, e.g. for gazetteers. """

    return [tok.text for tok in doc]


@functools.lru_cache(maxsize=1)
def get_next_sentence_boundaries(doc: Doc) -> List[int]:
    """Returns a list of integers (of same size as the number of tokens)
    expressing, for each token, the position of the next sentence boundary
    (start-of-sentence token). """

    boundaries = []
    for tok in doc:
        if tok.is_sent_start:
            boundaries.append(tok.i)

    next_boundary_indices = np.searchsorted(boundaries, range(1,len(doc)+1))
    next_boundaries = [boundaries[i] if i < len(boundaries) else len(doc)
                       for i in next_boundary_indices]
    return next_boundaries


############################################
# I/O related functions
############################################


def docbin_reader(docbin_file_path: str, spacy_model_name:str = "en_core_web_md",
                  cutoff:Optional[int]=None, nb_to_skip:int=0):
    """Read a binary file containing a DocBin repository of spacy documents.
    In addition to the file path, we also need to provide the name of the spacy
    model (which is necessary to load the vocabulary), such as "en_core_web_md".

    If cutoff is specified, the method will stop after generating the given
    number of documents. If nb_to_skip is > 0, the method will skip the given
    number of documents before starting the generation.
    """

    import spacy

    # Reading the binary data from the file
    fd = open(docbin_file_path, "rb")
    data = fd.read()
    fd.close()
    docbin = DocBin(store_user_data=True)
    docbin.from_bytes(data)
    del data
#    print("Total number of documents in docbin:", len(docbin))

    # Skip a number of documents
    if nb_to_skip:
        docbin.tokens = docbin.tokens[nb_to_skip:]
        docbin.spaces = docbin.spaces[nb_to_skip:]
        docbin.user_data = docbin.user_data[nb_to_skip:]

    # Retrieves the vocabulary
    vocab = get_spacy_model(spacy_model_name).vocab

    # We finally generate the documents one by one
    reader = docbin.get_docs(vocab)
    for i, doc in enumerate(reader):
        yield doc
        if cutoff is not None and (i+1) >= cutoff:
            return


def docbin_writer(docs: List, docbin_output_path: str):
    """Writes a stream of Spacy Doc objects to a binary file in the DocBin format."""

    import spacy.attrs
    # Creating the DocBin object (with all attributes)
    attrs = [spacy.attrs.LEMMA, spacy.attrs.TAG, spacy.attrs.DEP, spacy.attrs.HEAD,
                 spacy.attrs.ENT_IOB, spacy.attrs.ENT_TYPE]
    docbin = DocBin(attrs=attrs, store_user_data=True)

    # Storing the documents in the DocBin repository
    for doc in docs:
        doc.cats = {}
        docbin.add(doc)
    data = docbin.to_bytes()

    # And writing the content to the file
    print("Write to", docbin_output_path, end="...", flush=True)
    fd = open(docbin_output_path, "wb")
    fd.write(data)
    fd.close()
    print("done")

<<<<<<< HEAD
                   
def json_writer(docs, json_file_path: str, source: str=None):
=======

def json_writer(docs, json_file_path: str, source: str="hmm"):
>>>>>>> 32d1a9aa
    """Converts a collection of Spacy Doc objects to a JSON format,
    such that it can be used to train the Spacy NER model.

    Source must be an aggregated source (defined in user_data["agg_spans"]), which
    will correspond to the target values in the JSON file.
    """

    import spacy.gold

    #We start opening up the JSON file
    print("Writing JSON file to", json_file_path)
    out_fd = open(json_file_path, "wt")
    out_fd.write("[{\"id\": 0, \"paragraphs\": [\n")
    for i, doc in enumerate(docs):

        # We replace the NER labels with the annotation source
<<<<<<< HEAD
        if source is not None:
            doc = replace_ner_spans(doc, source)
        
=======
        doc = replace_ner_spans(doc, source)

>>>>>>> 32d1a9aa
        # We dump the JSON content to the file
        d = spacy.gold.docs_to_json([doc])
        s = json.dumps(d["paragraphs"]).strip("[]")
        if i > 0:
            s = ",\n" + s
        out_fd.write(s)

        if i>0 and i % 1000 == 0:
            print("Converted documents:", i)
            out_fd.flush()

    # And finally close all file descriptors
    out_fd.write("]}]\n")
    out_fd.flush()
    out_fd.close()


############################################
# Operations on spans
############################################


def get_spans(doc: Doc, sources: List[str], labels: List[str]=None):
    """Return the spans annotated by a list of labelling sources. If two
    spans are overlapping, the longest spans are kept.

    One can also specify the labels to focus on (if empty, we extract
    all). The method returns a dictionary of non-overlapping spans where the keys
    are (start, end) pairs and the values are the corresponding labels.
    """

    # Creating a list of spans
    spans = []
    for source in sources:
        if source in doc.user_data.get("spans", []):
            for (start, end), label in doc.user_data["spans"][source].items():
                if not labels or label in labels:
                    spans.append((start, end, label))
        elif source in doc.user_data.get("agg_spans", []):
            for (start, end), (label, _) in get_agg_spans(doc, source, labels).items():
                spans.append((start,end,label))
        else:
            raise RuntimeError("Annotation source \"%s\" cannot be found"%source)

    spans = remove_overlaps(spans)

    spans = {(start,end):label for start, end, label in spans}
    return spans


def get_agg_spans(doc: Doc, agg_source: str, labels: List[str]=None):
    """Return the spans annotated by an aggregated source. The method returns a
    dictionary of non-overlapping spans where the keys
    are (start, end) pairs and the values are pairs of (label, prob).
    """

    spans = {}
    if agg_source in doc.user_data.get("agg_spans", []):
        for (start, end), label in doc.user_data["agg_spans"][agg_source].items():
            if not labels or label in labels:

                prob = get_agg_span_prob(doc, agg_source, start, end, label)
                spans[(start, end)] = (label, prob)
    elif agg_source in doc.user_data["spans"]:
        for (start,end), label in get_spans(doc, [agg_source], labels).items():
            spans[(start, end)] = (label, 1.0)
    else:
        raise RuntimeError("Annotation source \"%s\" cannot be found"%agg_source)

    return spans




def get_agg_span_prob(doc, source, start, end, label):
    """Get the probability that the source assigns the (start,end)->label span"""

    if source not in doc.user_data["agg_probs"]:
        return 0
    agg_probs = doc.user_data["agg_probs"][source]
    if (start, end) in agg_probs:
        return agg_probs[(start, end)].get(label, 0.0)
    probs_per_token = []
    for i in range(start, end):
        if i in agg_probs:
            for prefixed_label, prob in agg_probs[i].items():
                if prefixed_label.endswith("-%s"%label):
                    probs_per_token.append(prob)
    return sum(probs_per_token)/(end-start)


def count_nb_occurrences(tokens: Tuple[str,...], all_tokens: List[str]):
    """Count the number of occurences of the sequence of tokens in the
    full list all_tokens"""

    nb_occurrences = 0
    for i in range(len(all_tokens)):
        for k in range(len(tokens)):
            if all_tokens[i+k] != tokens[k]:
                break
        else:
            nb_occurrences += 1
    return nb_occurrences

def at_least_nb_occurrences(tokens: Tuple[str,...], all_tokens: List[str], min_threshold):
    """Returns true if the number of occurences of the sequence of tokens in the
    full list all_tokens is at least min_threshold, and false otherwise"""

    if len(tokens)==1:
        return all_tokens.count(tokens[0]) >= min_threshold

    nb_occurrences = 0
    for i in range(len(all_tokens)):
        for k in range(len(tokens)):
            if (i+k) >= len(all_tokens) or all_tokens[i+k] != tokens[k]:
                break
        else:
            nb_occurrences += 1
            if nb_occurrences >= min_threshold:
                return True
    return False


def remove_overlaps(spans: List[Tuple[int, int, str]]
                    ) -> List[Tuple[int, int, str]]:
    """Remove overlaps between spans expressed as (start, end, label, score)
    tuples. When two overlapping spans are detected, the method keeps the
    longest span and removes the other. If the two scores are identical,
    the first span is discarded).
    """

    # We sort the spans by their position
    spans.sort()

    # We resolve overlaps between spans
    finished = False
    while not finished:
        finished = True
        for i in range(1, len(spans)):

            # If two spans are overlapping , keep the longest one
            start1, end1, _ = spans[i-1]
            start2, end2, _ = spans[i]
            if start2 < end1 and start1 < end2:
                length_diff = (end1-start1) - (end2-start2)
                if length_diff > 0:
                    del spans[i]
                else:
                    del spans[i-1]
                finished = False
                break

    return spans


def merge_contiguous_spans(spans: List[Tuple[int,int,str]], doc: Doc,
                           acceptable_gaps:str = ","):
    """Merge spans that are contiguous (and with same label), or only
    separated with some predefined punctuation symbols"""

    finished = False
    while not finished:
        finished = True
        spans.sort()
        for i in range(1, len(spans)):
            start1, end1, label1 = spans[i-1]
            start2, end2, label2 = spans[i]
            if end1==start2 or (end1==start2-1 and doc[end1].text in acceptable_gaps):
                if label1==label2:
                    new_spans = spans[:i-1] if i>1 else []
                    new_spans.append((start1, end2, label1))
                    new_spans += spans[i+1:]
                    spans = new_spans
                    finished = False
                    break
    return spans


def get_overlaps(start:int, end:int, other_spans: List[Tuple[int, int]]) -> List[Tuple[int, int]]:
    """Returns a list of overlaps (as (start, end, value) between the provided span
    and other existing spans"""

    overlaps = []
    other_spans.sort()
    start_search, end_search = _binary_search(start, end, other_spans)

    for other_span_start, other_span_end in other_spans[start_search:end_search]:
        if start < other_span_start and end > other_span_end:
            overlaps.append((other_span_start, other_span_end))

    return overlaps


def _binary_search(start:int, end:int, intervals: List[Tuple[int, int]]) -> Tuple[int, int]:
    """Performs a binary search"""

    start_search = 0
    end_search = len(intervals)
    while start_search < (end_search-1):
        mid = start_search + (end_search-start_search)//2
        (interval_start, interval_end) = intervals[mid]

        if interval_end <= start:
            start_search = mid
        elif interval_start >= end:
            end_search = mid
        else:
            break
    return start_search, end_search


def get_subsequences(sequence: List[T]) -> List[List[T]]:
    """Returns the list of possible subsequences that are included
    in the full sequence (including the original sequence)."""

    subsequences = []
    for length in range(1, len(sequence)+1):
        for i in range(length, len(sequence)+1):
            subsequences.append(sequence[i-length:i])
    return subsequences


def spans_to_array(doc: Doc, labels: List[str],
                    sources: Set[str]=None) -> np.ndarray:
    """Convert the annotations of a spacy document into a 2D array.
    Each row corresponds to a token, and each column to a labelling
    source. In other words, the value at (i,j) represents the prediction
    of source j for token i. This prediction is expressed as the
    index of the label in the labels.

    Labels must be a list of labels (such as B-PERSON, I-ORG) to detect.
    Sources should be a list of labelling sources. If empty, all sources
    are employed.

    NB: we assume the labels use either IO/BIO/BILUO, and that the
    O label is at position 0.
    """

    # Creating some helper dictionaries
    label_indices = {}
    prefixes = set()
    labels_without_prefix = set()
    for i, label in enumerate(labels):
        label_indices[label] = i
        if "-" in label:
            prefix, label = label.split("-",1)
            prefixes.add(prefix)
            labels_without_prefix.add(label)

    if sources is None:
        sources = list(doc.user_data.get("spans", {}).keys())

    # Creating the numpy array itself
    data  = np.zeros((len(doc), len(sources)), dtype=np.int16)

    for source_index, source in enumerate(sources):
        for (start,end),label in doc.user_data["spans"].get(source, {}).items():

            if label not in labels_without_prefix:
                continue

            # If the span is a single token, we can use U
            if "U" in prefixes and (end-start)==1:
                data[start, source_index] = label_indices["U-%s"%label]
                continue

            # Otherwise, we use B, I and L
            if "B" in prefixes:
                data[start, source_index] = label_indices["B-%s"%label]
            if "I" in prefixes:
                start_i = (start+1) if "B" in prefixes else start
                end_i = (end-1) if "L" in prefixes else end
                data[start_i:end_i, source_index] = label_indices["I-%s"%label]
            if "L" in prefixes:
                data[end-1, source_index] = label_indices["L-%s"%label]

    return data


def token_array_to_spans(agg_array: np.ndarray,
                   prefix_labels: List[str]) -> Dict[Tuple[int,int], str]:
    """Returns an dictionary of spans corresponding to the aggregated 2D
    array. prefix_labels must be list of prefix labels such as B-PERSON,
    I-ORG etc., of same size as the number of columns in the array."""

    spans = {}
    i = 0
    while i < len(agg_array):

        if np.isscalar(agg_array[i]):
            value_index = agg_array[i]
        else: # If we have probabilities, select most likely label
            value_index = agg_array[i].argmax()

        if value_index ==0:
            i += 1
            continue

        prefix_label = prefix_labels[value_index]
        prefix, label = prefix_label.split("-", 1)

        # If the prefix is "U", create a single-token span
        if prefix == "U":
            spans[(i, i+1)] = label
            i += 1

        # Otherwise, we need to continue until the span ends
        elif prefix in {"B", "I"}:
            start = i
            i += 1
            while i < len(agg_array):
                if np.isscalar(agg_array[i]):
                    next_val = agg_array[i]
                else:
                    next_val = agg_array[i].argmax()
                if next_val == 0:
                    break
                next_prefix_label = prefix_labels[next_val]
                next_prefix, next_label = next_prefix_label.split("-", 1)
                if next_prefix not in {"I", "L"}:
                    break
                i += 1
            spans[(start,i)] = label

    return spans


def token_array_to_probs(agg_array: np.ndarray,
                            prefix_labels: List[str]) -> Dict[int,Dict[str,float]]:
    """Given a 2D array containing, for each token, the probabilities for a
    each possible output label in prefix form (B-PERSON, I-ORG, etc.), returns
    a dictionary of dictionaries mapping token indices to probability distributions
    over their possible labels. The "O" label and labels with zero probabilities
    are ignored.
    """

    # Initialising the label sequence
    token_probs = {}

    # We only look at labels beyond "O", and with non-zero probability
    row_indices, col_indices = np.nonzero(agg_array[:,1:])
    for i, j in zip(row_indices, col_indices):
        if i not in token_probs:
            token_probs[i] = {prefix_labels[j+1]:agg_array[i, j+1]}
        else:
            token_probs[i][prefix_labels[j+1]] = agg_array[i, j+1]

    return token_probs


def is_valid_start(prefix_label, encoding="BIO"):
    """Returns whether the prefix label is allowed to start a sequence"""

    return (prefix_label == "O"
            or prefix_label.startswith("B-")
            or prefix_label.startswith("U-") or
            (prefix_label.startswith("I-") and "B" not in encoding))


def is_valid_transition(prefix_label1, prefix_label2, encoding="BIO"):
    """Returns whether the two labels (associated with a prefix, such as B-PERSON,
    I-ORG etc.) are allowed to follow one another according to the encoding (which
    can be BIO, BILUO, IO, etc.)"""

    if prefix_label1.startswith("B-"):
        if ((prefix_label2.startswith("I-")
             or prefix_label2.startswith("L-"))
            and prefix_label1[2:]==prefix_label2[2:]):
            return True
        elif "U" not in encoding:
            return (prefix_label2 == "O"
                or prefix_label2.startswith("B-")
                or prefix_label2.startswith("U-")
                or (prefix_label2.startswith("I-") and "B" not in encoding))

    elif prefix_label1.startswith("I-"):
        if ((prefix_label2.startswith("I-")
             or prefix_label2.startswith("L-"))
            and prefix_label1[2:]==prefix_label2[2:]):
            return True
        elif "L" not in encoding:
            return (prefix_label2 == "O"
                or prefix_label2.startswith("B-")
                or prefix_label2.startswith("U-")
                or (prefix_label2.startswith("I-") and "B" not in encoding))

    elif prefix_label1=="O" or prefix_label1.startswith("L-") or prefix_label1.startswith("U-"):
        return (prefix_label2 == "O"
                or prefix_label2.startswith("B-")
                or prefix_label2.startswith("U-")
                or (prefix_label2.startswith("I-") and "B" not in encoding))



############################################
# Visualisation
############################################


def display_entities(doc: Doc, layer=None):
    """Display the entities annotated in a spacy document, based on the
    provided annotation layer(s). If layer is None, the method displays
    the entities from Spacy.
    """

    import spacy.displacy
    if layer is None:
        spans = {(ent.start,ent.end):ent.label_ for ent in doc.ents}
    elif type(layer) is list:
        spans = get_spans(doc, layer)
    elif type(layer)==str:
        if "*" in layer:
            matched_layers = [l for l in doc.user_data["spans"]
                              if re.match(layer.replace("*", ".*?")+"$", l)]
            spans = get_spans(doc, matched_layers)
        else:
            spans = get_spans(doc, [layer])
    else:
        raise RuntimeError("Layer type not accepted")

    text = doc.text

    entities = {}
    for (start,end), label in sorted(spans.items()):

        start_char = doc[start].idx
        end_char = doc[end-1].idx + len(doc[end-1])

        if (start_char,end_char) not in entities:
            entities[(start_char, end_char)] = label

        # If we have several alternative labels for a span, join them with +
        elif label not in entities[(start_char,end_char)]:
            entities[(start_char,end_char)] = entities[(start_char,end_char)]+ "+" + label

    entities = [{"start":start, "end":end, "label":label} for (start,end), label in entities.items()]
    doc2 = {"text":text, "title":None, "ents":entities}
    return spacy.displacy.render(doc2, jupyter=False, style="ent", manual=True)

def display_labelling_functions(doc: Doc):
    from .display import render
    #
    # Get all tokens and their (bidx, eidx)
    offsets = []
    for token in doc:
        start_char = token.idx
        end_char = start_char + len(token)
        offsets.append((start_char, end_char))
    #
    # get all token annotations
    token_anns = {}
    for annotator in doc.user_data["spans"].keys():
        for (bidx, eidx), label in doc.user_data["spans"][annotator].items():
            for token_idx in range(bidx, eidx):
                (start_char, end_char) = offsets[token_idx]
                if (start_char, end_char) not in token_anns:
                    token_anns[(start_char, end_char)] = {annotator: label}
                else:
                    token_anns[(start_char, end_char)][annotator] = label
    #
    # create a list of spans (bidx, eidx), labels="ANN1: label<br>"
    offset_labels = []
    for offset in offsets:
        labels = ""
        if offset in token_anns:
            for i, (annotator, label) in enumerate(token_anns[offset].items()):
                labels += "{0}: {1}".format(annotator, label)
                if i < len(token_anns[offset].items()) - 1:
                    labels += "<br>"
        offset_labels.append(labels)
    #
    text = doc.text
    #
    entities = [{"start": start, "end": end, "label": label} for (start, end), label in zip(offsets, offset_labels)]
    doc2 = {"text": text, "title": None, "ents": entities}
    render(doc2, jupyter=True, style="ent", manual=True)
    #return offsets, offset_labels, entities
<|MERGE_RESOLUTION|>--- conflicted
+++ resolved
@@ -195,13 +195,8 @@
     fd.close()
     print("done")
 
-<<<<<<< HEAD
                    
 def json_writer(docs, json_file_path: str, source: str=None):
-=======
-
-def json_writer(docs, json_file_path: str, source: str="hmm"):
->>>>>>> 32d1a9aa
     """Converts a collection of Spacy Doc objects to a JSON format,
     such that it can be used to train the Spacy NER model.
 
@@ -218,14 +213,9 @@
     for i, doc in enumerate(docs):
 
         # We replace the NER labels with the annotation source
-<<<<<<< HEAD
         if source is not None:
             doc = replace_ner_spans(doc, source)
         
-=======
-        doc = replace_ner_spans(doc, source)
-
->>>>>>> 32d1a9aa
         # We dump the JSON content to the file
         d = spacy.gold.docs_to_json([doc])
         s = json.dumps(d["paragraphs"]).strip("[]")
@@ -664,6 +654,7 @@
     entities = [{"start":start, "end":end, "label":label} for (start,end), label in entities.items()]
     doc2 = {"text":text, "title":None, "ents":entities}
     return spacy.displacy.render(doc2, jupyter=False, style="ent", manual=True)
+
 
 def display_labelling_functions(doc: Doc):
     from .display import render
